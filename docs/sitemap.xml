<?xml version="1.0" encoding="utf-8" standalone="yes" ?>
<urlset xmlns="http://www.sitemaps.org/schemas/sitemap/0.9"
  xmlns:xhtml="http://www.w3.org/1999/xhtml">
  
  <url>
<<<<<<< HEAD
    <loc>https://wtfutil.com/posts/modules/ipapi/</loc>
    <lastmod>2018-06-10T19:41:52-04:00</lastmod>
  </url>
  
  <url>
    <loc>https://wtfutil.com/posts/modules/circleci/</loc>
    <lastmod>2018-06-10T19:26:08-04:00</lastmod>
  </url>
  
  <url>
    <loc>https://wtfutil.com/posts/modules/gspreadsheet/</loc>
    <lastmod>2018-06-10T18:26:26-04:00</lastmod>
=======
    <loc>https://wtfutil.com/posts/modules/gitlab/</loc>
    <lastmod>2018-06-08T13:14:11-07:00</lastmod>
>>>>>>> 60e6dc2f
  </url>
  
  <url>
    <loc>https://wtfutil.com/posts/modules/cryptocurrencies/bittrex/</loc>
    <lastmod>2018-06-04T20:06:40-07:00</lastmod>
  </url>
  
  <url>
    <loc>https://wtfutil.com/posts/modules/cryptocurrencies/cryptolive/</loc>
    <lastmod>2018-06-03T20:06:40-07:00</lastmod>
  </url>
  
  <url>
    <loc>https://wtfutil.com/posts/modules/prettyweather/</loc>
    <lastmod>2018-06-02T05:32:04-07:00</lastmod>
  </url>
  
  <url>
    <loc>https://wtfutil.com/posts/modules/ipinfo/</loc>
    <lastmod>2018-06-01T23:18:48-07:00</lastmod>
  </url>
  
  <url>
    <loc>https://wtfutil.com/posts/modules/power/</loc>
    <lastmod>2018-05-26T19:26:23-07:00</lastmod>
  </url>
  
  <url>
    <loc>https://wtfutil.com/posts/configuration/iterm2/</loc>
    <lastmod>2018-05-24T09:57:40-07:00</lastmod>
  </url>
  
  <url>
    <loc>https://wtfutil.com/posts/overview/</loc>
    <lastmod>2018-05-21T16:11:58-07:00</lastmod>
  </url>
  
  <url>
    <loc>https://wtfutil.com/posts/installation/</loc>
    <lastmod>2018-05-18T09:59:40-07:00</lastmod>
  </url>
  
  <url>
    <loc>https://wtfutil.com/posts/modules/cmdrunner/</loc>
    <lastmod>2018-05-17T17:17:10-07:00</lastmod>
  </url>
  
  <url>
    <loc>https://wtfutil.com/posts/configuration/attributes/</loc>
    <lastmod>2018-05-16T21:51:23-07:00</lastmod>
  </url>
  
  <url>
    <loc>https://wtfutil.com/posts/modules/todo/</loc>
    <lastmod>2018-05-10T12:41:50-07:00</lastmod>
  </url>
  
  <url>
    <loc>https://wtfutil.com/posts/modules/jira/</loc>
    <lastmod>2018-05-10T10:44:35-07:00</lastmod>
  </url>
  
  <url>
    <loc>https://wtfutil.com/posts/modules/gcal/</loc>
    <lastmod>2018-05-10T08:25:33-07:00</lastmod>
  </url>
  
  <url>
    <loc>https://wtfutil.com/posts/modules/github/</loc>
    <lastmod>2018-05-09T19:20:20-07:00</lastmod>
  </url>
  
  <url>
    <loc>https://wtfutil.com/posts/modules/git/</loc>
    <lastmod>2018-05-09T14:20:48-07:00</lastmod>
  </url>
  
  <url>
    <loc>https://wtfutil.com/posts/modules/weather/</loc>
    <lastmod>2018-05-09T11:44:13-07:00</lastmod>
  </url>
  
  <url>
    <loc>https://wtfutil.com/posts/modules/textfile/</loc>
    <lastmod>2018-05-09T11:13:11-07:00</lastmod>
  </url>
  
  <url>
    <loc>https://wtfutil.com/posts/modules/newrelic/</loc>
    <lastmod>2018-05-09T09:01:14-07:00</lastmod>
  </url>
  
  <url>
    <loc>https://wtfutil.com/posts/modules/opsgenie/</loc>
    <lastmod>2018-05-08T20:53:40-07:00</lastmod>
  </url>
  
  <url>
    <loc>https://wtfutil.com/posts/modules/security/</loc>
    <lastmod>2018-05-08T20:33:28-07:00</lastmod>
  </url>
  
  <url>
    <loc>https://wtfutil.com/posts/modules/bamboohr/</loc>
    <lastmod>2018-05-07T20:17:37-07:00</lastmod>
  </url>
  
  <url>
    <loc>https://wtfutil.com/posts/modules/clocks/</loc>
    <lastmod>2018-05-07T19:47:31-07:00</lastmod>
  </url>
  
  <url>
    <loc>https://wtfutil.com/posts/modules/</loc>
    <lastmod>2018-05-07T18:04:58-07:00</lastmod>
  </url>
  
  <url>
    <loc>https://wtfutil.com/posts/glossary/</loc>
    <lastmod>2018-04-17T12:34:51-07:00</lastmod>
  </url>
  
  <url>
    <loc>https://wtfutil.com/posts/configuration/</loc>
    <lastmod>2018-04-15T21:17:16-07:00</lastmod>
  </url>
  
  <url>
    <loc>https://wtfutil.com/categories/</loc>
    <priority>0</priority>
  </url>
  
  <url>
    <loc>https://wtfutil.com/posts/</loc>
<<<<<<< HEAD
    <lastmod>2018-06-10T19:41:52-04:00</lastmod>
=======
    <lastmod>2018-06-08T13:14:11-07:00</lastmod>
>>>>>>> 60e6dc2f
    <priority>0</priority>
  </url>
  
  <url>
    <loc>https://wtfutil.com/tags/</loc>
    <priority>0</priority>
  </url>
  
  <url>
    <loc>https://wtfutil.com/</loc>
<<<<<<< HEAD
    <lastmod>2018-06-10T19:41:52-04:00</lastmod>
=======
    <lastmod>2018-06-08T13:14:11-07:00</lastmod>
>>>>>>> 60e6dc2f
    <priority>0</priority>
  </url>
  
</urlset><|MERGE_RESOLUTION|>--- conflicted
+++ resolved
@@ -3,7 +3,6 @@
   xmlns:xhtml="http://www.w3.org/1999/xhtml">
   
   <url>
-<<<<<<< HEAD
     <loc>https://wtfutil.com/posts/modules/ipapi/</loc>
     <lastmod>2018-06-10T19:41:52-04:00</lastmod>
   </url>
@@ -16,10 +15,11 @@
   <url>
     <loc>https://wtfutil.com/posts/modules/gspreadsheet/</loc>
     <lastmod>2018-06-10T18:26:26-04:00</lastmod>
-=======
+  </url>
+  
+  <url>
     <loc>https://wtfutil.com/posts/modules/gitlab/</loc>
     <lastmod>2018-06-08T13:14:11-07:00</lastmod>
->>>>>>> 60e6dc2f
   </url>
   
   <url>
@@ -154,11 +154,7 @@
   
   <url>
     <loc>https://wtfutil.com/posts/</loc>
-<<<<<<< HEAD
     <lastmod>2018-06-10T19:41:52-04:00</lastmod>
-=======
-    <lastmod>2018-06-08T13:14:11-07:00</lastmod>
->>>>>>> 60e6dc2f
     <priority>0</priority>
   </url>
   
@@ -169,11 +165,7 @@
   
   <url>
     <loc>https://wtfutil.com/</loc>
-<<<<<<< HEAD
     <lastmod>2018-06-10T19:41:52-04:00</lastmod>
-=======
-    <lastmod>2018-06-08T13:14:11-07:00</lastmod>
->>>>>>> 60e6dc2f
     <priority>0</priority>
   </url>
   
