--- conflicted
+++ resolved
@@ -49,13 +49,10 @@
 /* -------------------- Unexported Functions -------------------- */
 
 func (widget *Widget) display() {
-<<<<<<< HEAD
-=======
 	if widget.events == nil || len(widget.events.Items) == 0 {
 		return
 	}
 
->>>>>>> 4fe9a73b
 	widget.mutex.Lock()
 	defer widget.mutex.Unlock()
 	widget.View.SetText(fmt.Sprintf("%s", widget.contentFrom(widget.events)))
@@ -294,13 +291,7 @@
 	for {
 		select {
 		case <-tick.C:
-<<<<<<< HEAD
-			if widget.events != nil && len(widget.events.Items) > 0 {
-				widget.display()
-			}
-=======
 			widget.display()
->>>>>>> 4fe9a73b
 		case <-widget.ch:
 			break outer
 		}
