--- conflicted
+++ resolved
@@ -35,14 +35,10 @@
 // NewWidget creates a new instance of a widget
 func NewWidget(app *tview.Application, pages *tview.Pages, settings *Settings) *Widget {
 	widget := Widget{
-<<<<<<< HEAD
-		KeyboardWidget:   wtf.NewKeyboardWidget(),
 		ScrollableWidget: wtf.NewScrollableWidget(app, settings.common, true),
-=======
 		HelpfulWidget:  wtf.NewHelpfulWidget(app, pages, HelpText),
 		KeyboardWidget: wtf.NewKeyboardWidget(),
 		TextWidget:     wtf.NewTextWidget(app, settings.common, true),
->>>>>>> 04fae35f
 
 		settings: settings,
 	}
