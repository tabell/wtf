--- conflicted
+++ resolved
@@ -27,10 +27,7 @@
 	Title       string
 }
 
-<<<<<<< HEAD
 func NewWidget(tviewApp *tview.Application, redrawChan chan bool, pages *tview.Pages, settings *Settings) *Widget {
-=======
-func NewWidget(tviewApp *tview.Application, pages *tview.Pages, settings *Settings) *Widget {
 	clientOpts := &ClientOpts{
 		ClientID:        settings.clientId,
 		ClientSecret:    settings.clientSecret,
@@ -43,7 +40,6 @@
 		fmt.Println(err)
 	}
 
->>>>>>> bf69e0f1
 	widget := &Widget{
 		ScrollableWidget: view.NewScrollableWidget(tviewApp, redrawChan, pages, settings.Common),
 		settings:         settings,
