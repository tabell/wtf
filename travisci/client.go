package travisci

import (
	"bytes"
	"encoding/json"
	"fmt"
	"io"
	"io/ioutil"
	"net/http"
	"net/url"
	"os"

	"github.com/senorprogrammer/wtf/wtf"
)

<<<<<<< HEAD
=======
var TRAVIS_HOSTS = map[bool]string{
	false: "travis-ci.org",
	true:  "travis-ci.com",
}

>>>>>>> 6a5b61a9
func BuildsFor() (*Builds, error) {
	builds := &Builds{}

	pro := wtf.Config.UBool("wtf.mods.travisci.pro", false)
	travisAPIURL.Host = "api." + TRAVIS_HOSTS[pro]

	resp, err := travisRequest("builds")
	if err != nil {
		return builds, err
	}

	parseJson(&builds, resp.Body)

	return builds, nil
}

/* -------------------- Unexported Functions -------------------- */

var (
	travisAPIURL = &url.URL{Scheme: "https", Path: "/"}
)

func travisRequest(path string) (*http.Response, error) {
	params := url.Values{}
	params.Add("limit", "10")

	requestUrl := travisAPIURL.ResolveReference(&url.URL{Path: path, RawQuery: params.Encode()})

	req, err := http.NewRequest("GET", requestUrl.String(), nil)
	req.Header.Add("Accept", "application/json")
	req.Header.Add("Content-Type", "application/json")
	req.Header.Add("Travis-API-Version", "3")

	bearer := fmt.Sprintf("token %s", apiToken())
	req.Header.Add("Authorization", bearer)
	if err != nil {
		return nil, err
	}

	httpClient := &http.Client{}
	resp, err := httpClient.Do(req)
	if err != nil {
		return nil, err
	}

	if resp.StatusCode < 200 || resp.StatusCode > 299 {
		return nil, fmt.Errorf(resp.Status)
	}

	return resp, nil
}

func apiToken() string {
	return wtf.Config.UString(
		"wtf.mods.travisci.apiKey",
		os.Getenv("WTF_TRAVIS_API_TOKEN"),
	)
}

func parseJson(obj interface{}, text io.Reader) {
	jsonStream, err := ioutil.ReadAll(text)
	if err != nil {
		panic(err)
	}

	decoder := json.NewDecoder(bytes.NewReader(jsonStream))

	for {
		if err := decoder.Decode(obj); err == io.EOF {
			break
		} else if err != nil {
			panic(err)
		}
	}
}<|MERGE_RESOLUTION|>--- conflicted
+++ resolved
@@ -13,14 +13,11 @@
 	"github.com/senorprogrammer/wtf/wtf"
 )
 
-<<<<<<< HEAD
-=======
 var TRAVIS_HOSTS = map[bool]string{
 	false: "travis-ci.org",
 	true:  "travis-ci.com",
 }
 
->>>>>>> 6a5b61a9
 func BuildsFor() (*Builds, error) {
 	builds := &Builds{}
 
