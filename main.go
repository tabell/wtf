package main

// Generators
// To generate the skeleton for a new TextWidget use 'WTF_WIDGET_NAME=MySuperAwesomeWidget go generate -run=text
//go:generate -command text go run generator/textwidget.go
//go:generate text

import (
	"fmt"
	"log"
	"os"

<<<<<<< HEAD
=======
	// Blank import of tzdata embeds the timezone database to allow Windows hosts to find timezone
	// information even if the timezone database is not available on the local system. See release
	// notes at https://golang.org/doc/go1.15#time/tzdata for details. This prevents "no timezone
	// data available" errors in clocks module.
>>>>>>> 65a9894b
	_ "time/tzdata"

	"github.com/logrusorgru/aurora"
	"github.com/olebedev/config"
	"github.com/pkg/profile"

	"github.com/rivo/tview"
	"github.com/wtfutil/wtf/app"
	"github.com/wtfutil/wtf/cfg"
	"github.com/wtfutil/wtf/flags"
	"github.com/wtfutil/wtf/utils"
)

var tviewApp *tview.Application

var (
	date    = "dev"
	version = "dev"
)

/* -------------------- Functions -------------------- */

func setTerm(config *config.Config) {
	term := config.UString("wtf.term", os.Getenv("TERM"))
	err := os.Setenv("TERM", term)
	if err != nil {
		fmt.Printf("\n%s Failed to set $TERM to %s.\n", aurora.Red("ERROR"), aurora.Yellow(term))
		os.Exit(1)
	}
}

/* -------------------- Main -------------------- */

func main() {
	log.SetFlags(log.LstdFlags | log.Lshortfile)

	// Parse and handle flags
	flags := flags.NewFlags()
	flags.Parse()

	hasCustom := flags.HasCustomConfig()
	cfg.Initialize(hasCustom)

	// Load the configuration file
	config := cfg.LoadWtfConfigFile(flags.ConfigFilePath())
	flags.RenderIf(version, date, config)

	if flags.Profile {
		defer profile.Start(profile.MemProfile).Stop()
	}

	openUrlUtil := utils.ToStrs(config.UList("wtf.openUrlUtil", []interface{}{}))
	utils.Init(config.UString("wtf.openFileUtil", "open"), openUrlUtil)

	setTerm(config)

	// Build the application
	tviewApp = tview.NewApplication()
	wtfApp := app.NewWtfApp(tviewApp, config, flags.Config)
	wtfApp.Start()

	if err := tviewApp.Run(); err != nil {
		fmt.Printf("\n%s %v\n", aurora.Red("ERROR"), err)
		os.Exit(1)
	}
}<|MERGE_RESOLUTION|>--- conflicted
+++ resolved
@@ -10,13 +10,10 @@
 	"log"
 	"os"
 
-<<<<<<< HEAD
-=======
 	// Blank import of tzdata embeds the timezone database to allow Windows hosts to find timezone
 	// information even if the timezone database is not available on the local system. See release
 	// notes at https://golang.org/doc/go1.15#time/tzdata for details. This prevents "no timezone
 	// data available" errors in clocks module.
->>>>>>> 65a9894b
 	_ "time/tzdata"
 
 	"github.com/logrusorgru/aurora"
