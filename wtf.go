package main

import (
	"fmt"
	"log"
	"os"
	"time"

	"github.com/gdamore/tcell"
	"github.com/olebedev/config"
	"github.com/radovskyb/watcher"
	"github.com/rivo/tview"
	"github.com/senorprogrammer/wtf/bamboohr"
	"github.com/senorprogrammer/wtf/bargraph"
	"github.com/senorprogrammer/wtf/clocks"
	"github.com/senorprogrammer/wtf/cmdrunner"
	"github.com/senorprogrammer/wtf/cryptoexchanges/bittrex"
	"github.com/senorprogrammer/wtf/cryptoexchanges/cryptolive"
	"github.com/senorprogrammer/wtf/gcal"
	"github.com/senorprogrammer/wtf/git"
	"github.com/senorprogrammer/wtf/github"
	"github.com/senorprogrammer/wtf/help"
	"github.com/senorprogrammer/wtf/ipinfo"
	"github.com/senorprogrammer/wtf/jira"
	"github.com/senorprogrammer/wtf/newrelic"
	"github.com/senorprogrammer/wtf/opsgenie"
	"github.com/senorprogrammer/wtf/power"
	"github.com/senorprogrammer/wtf/prettyweather"
	"github.com/senorprogrammer/wtf/security"
	"github.com/senorprogrammer/wtf/status"
	"github.com/senorprogrammer/wtf/system"
	"github.com/senorprogrammer/wtf/textfile"
	"github.com/senorprogrammer/wtf/todo"
	"github.com/senorprogrammer/wtf/weather"
	"github.com/senorprogrammer/wtf/wtf"
)

/* -------------------- Functions -------------------- */

func addToGrid(grid *tview.Grid, widget wtf.Wtfable) {
	if widget.Disabled() {
		return
	}

	grid.AddItem(
		widget.TextView(),
		widget.Top(),
		widget.Left(),
		widget.Height(),
		widget.Width(),
		0,
		0,
		false,
	)
}

// Grid stores all the widgets onscreen (like an HTML table)
func buildGrid(modules []wtf.Wtfable) *tview.Grid {
	grid := tview.NewGrid()
	grid.SetColumns(wtf.ToInts(Config.UList("wtf.grid.columns"))...)
	grid.SetRows(wtf.ToInts(Config.UList("wtf.grid.rows"))...)
	grid.SetBorder(false)

	for _, module := range modules {
		addToGrid(grid, module)
		go wtf.Schedule(module)
	}

	return grid
}

func keyboardIntercept(event *tcell.EventKey) *tcell.EventKey {
	switch event.Key() {
	case tcell.KeyCtrlR:
		refreshAllWidgets()
	case tcell.KeyTab:
		FocusTracker.Next()
	case tcell.KeyBacktab:
		FocusTracker.Prev()
	case tcell.KeyEsc:
		FocusTracker.None()
	default:
		return event
	}

	return event
}

// redrawApp redraws the rendered views to screen on a defined interval (set in config.yml)
// Use this because each textView widget can have it's own update interval, and I don't want to
// manage drawing co-ordination amongst them all. If you need to have a
// widget redraw on it's own schedule, use the view's SetChangedFunc() and pass it `app`.
func redrawApp(app *tview.Application) {
	tick := time.NewTicker(time.Duration(Config.UInt("wtf.refreshInterval", 2)) * time.Second)
	quit := make(chan struct{})

	for {
		select {
		case <-tick.C:
			app.Draw()
		case <-quit:
			tick.Stop()
			return
		}
	}
}

func refreshAllWidgets() {
	for _, widget := range Widgets {
		go widget.Refresh()
	}
}

func watchForConfigChanges(app *tview.Application, configFlag string, grid *tview.Grid, pages *tview.Pages) {
	watch := watcher.New()

	// notify write events.
	watch.FilterOps(watcher.Write)

	go func() {
		for {
			select {
			case <-watch.Event:
				loadConfig(configFlag)
				makeWidgets(app, pages)
				grid = buildGrid(Widgets)
				pages.AddPage("grid", grid, true, true)
			case err := <-watch.Error:
				log.Fatalln(err)
			case <-watch.Closed:
				return
			}
		}
	}()

	// Watch config file for changes.
	if err := watch.Add(configFlag); err != nil {
		log.Fatalln(err)
	}

	// Start the watching process - it'll check for changes every 100ms.
	if err := watch.Start(time.Millisecond * 100); err != nil {
		log.Fatalln(err)
	}
}

/* -------------------- Main -------------------- */

var Config *config.Config
var FocusTracker wtf.FocusTracker
var Widgets []wtf.Wtfable

var (
	commit  = "dev"
	date    = "dev"
	version = "dev"
)

func addWidget(app *tview.Application, pages *tview.Pages, widgetName string) {
	// Always in alphabetical order
	switch widgetName {
	case "bamboohr":
		Widgets = append(Widgets, bamboohr.NewWidget())
	case "bittrex":
		Widgets = append(Widgets, bittrex.NewWidget())
	case "clocks":
		Widgets = append(Widgets, clocks.NewWidget())
	case "cmdrunner":
		Widgets = append(Widgets, cmdrunner.NewWidget())
	case "cryptolive":
		Widgets = append(Widgets, cryptolive.NewWidget())
	case "gcal":
		Widgets = append(Widgets, gcal.NewWidget())
	case "git":
		Widgets = append(Widgets, git.NewWidget(app, pages))
	case "github":
		Widgets = append(Widgets, github.NewWidget(app, pages))
	case "ipinfo":
		Widgets = append(Widgets, ipinfo.NewWidget())
	case "jira":
		Widgets = append(Widgets, jira.NewWidget())
	case "newrelic":
		Widgets = append(Widgets, newrelic.NewWidget())
	case "opsgenie":
		Widgets = append(Widgets, opsgenie.NewWidget())
	case "power":
		Widgets = append(Widgets, power.NewWidget())
	case "prettyweather":
		Widgets = append(Widgets, prettyweather.NewWidget())
	case "security":
		Widgets = append(Widgets, security.NewWidget())
	case "status":
		Widgets = append(Widgets, status.NewWidget())
	case "system":
		Widgets = append(Widgets, system.NewWidget(date, version))
	case "textfile":
		Widgets = append(Widgets, textfile.NewWidget(app, pages))
	case "todo":
		Widgets = append(Widgets, todo.NewWidget(app, pages))
	case "weather":
		Widgets = append(Widgets, weather.NewWidget(app, pages))
	default:
	}
}

func makeWidgets(app *tview.Application, pages *tview.Pages) {
	Widgets = []wtf.Wtfable{}

	// Always in alphabetical order
	bamboohr.Config = Config
	bittrex.Config = Config
	clocks.Config = Config
	cmdrunner.Config = Config
	cryptolive.Config = Config
	gcal.Config = Config
	git.Config = Config
	github.Config = Config
	ipinfo.Config = Config
	jira.Config = Config
	newrelic.Config = Config
	opsgenie.Config = Config
	power.Config = Config
	prettyweather.Config = Config
	security.Config = Config
	status.Config = Config
	system.Config = Config
	textfile.Config = Config
	todo.Config = Config
	weather.Config = Config
	wtf.Config = Config

<<<<<<< HEAD
	// Always in alphabetical order
	Widgets = []wtf.Wtfable{
		bamboohr.NewWidget(),
		bittrex.NewWidget(),
		clocks.NewWidget(),
		cmdrunner.NewWidget(),
		cryptolive.NewWidget(),
		bargraph.NewWidget(),
		gcal.NewWidget(),
		git.NewWidget(app, pages),
		github.NewWidget(app, pages),
		ipinfo.NewWidget(),
		jira.NewWidget(),
		newrelic.NewWidget(),
		opsgenie.NewWidget(),
		power.NewWidget(),
		prettyweather.NewWidget(),
		security.NewWidget(),
		status.NewWidget(),
		system.NewWidget(date, version),
		textfile.NewWidget(app, pages),
		todo.NewWidget(app, pages),
		weather.NewWidget(app, pages),
=======
	mods, _ := Config.Map("wtf.mods")
	for mod := range mods {
		if enabled, _ := Config.Bool("wtf.mods." + mod + ".enabled"); enabled {
			addWidget(app, pages, mod)
		}
>>>>>>> 295e2f20
	}

	FocusTracker = wtf.FocusTracker{
		App:     app,
		Idx:     -1,
		Widgets: Widgets,
	}
}

func loadConfig(configFlag string) {
	Config = wtf.LoadConfigFile(configFlag)
}

func main() {
	log.SetFlags(log.LstdFlags | log.Lshortfile)

	cmdFlags := wtf.NewCommandFlags()
	cmdFlags.Parse(version)

	if cmdFlags.HasModule() {
		help.DisplayModuleInfo(cmdFlags.Module)
	}

	/* -------------------- end flag parsing and handling -------------------- */

	// Responsible for creating the configuration directory and default
	// configuration file if they don't already exist
	wtf.CreateConfigDir()
	wtf.WriteConfigFile()

	loadConfig(cmdFlags.Config)
	os.Setenv("TERM", Config.UString("wtf.term", os.Getenv("TERM")))

	app := tview.NewApplication()
	pages := tview.NewPages()

	makeWidgets(app, pages)

	grid := buildGrid(Widgets)
	pages.AddPage("grid", grid, true, true)
	app.SetInputCapture(keyboardIntercept)

	grid.SetBackgroundColor(wtf.ColorFor(Config.UString("wtf.colors.background", "black")))

	// Loop in a routine to redraw the screen
	go redrawApp(app)
	go watchForConfigChanges(app, cmdFlags.Config, grid, pages)

	if err := app.SetRoot(pages, true).Run(); err != nil {
		fmt.Printf("An error occurred: %v\n", err)
		os.Exit(1)
	}
}<|MERGE_RESOLUTION|>--- conflicted
+++ resolved
@@ -208,6 +208,7 @@
 
 	// Always in alphabetical order
 	bamboohr.Config = Config
+  bargraph.Config = Config
 	bittrex.Config = Config
 	clocks.Config = Config
 	cmdrunner.Config = Config
@@ -229,37 +230,12 @@
 	weather.Config = Config
 	wtf.Config = Config
 
-<<<<<<< HEAD
-	// Always in alphabetical order
-	Widgets = []wtf.Wtfable{
-		bamboohr.NewWidget(),
-		bittrex.NewWidget(),
-		clocks.NewWidget(),
-		cmdrunner.NewWidget(),
-		cryptolive.NewWidget(),
-		bargraph.NewWidget(),
-		gcal.NewWidget(),
-		git.NewWidget(app, pages),
-		github.NewWidget(app, pages),
-		ipinfo.NewWidget(),
-		jira.NewWidget(),
-		newrelic.NewWidget(),
-		opsgenie.NewWidget(),
-		power.NewWidget(),
-		prettyweather.NewWidget(),
-		security.NewWidget(),
-		status.NewWidget(),
-		system.NewWidget(date, version),
-		textfile.NewWidget(app, pages),
-		todo.NewWidget(app, pages),
-		weather.NewWidget(app, pages),
-=======
 	mods, _ := Config.Map("wtf.mods")
 	for mod := range mods {
 		if enabled, _ := Config.Bool("wtf.mods." + mod + ".enabled"); enabled {
 			addWidget(app, pages, mod)
 		}
->>>>>>> 295e2f20
+
 	}
 
 	FocusTracker = wtf.FocusTracker{
