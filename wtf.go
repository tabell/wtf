--- conflicted
+++ resolved
@@ -26,11 +26,7 @@
 	"github.com/senorprogrammer/wtf/help"
 	"github.com/senorprogrammer/wtf/ipapi"
 	"github.com/senorprogrammer/wtf/ipinfo"
-<<<<<<< HEAD
-	"github.com/senorprogrammer/wtf/ipapi"
   "github.com/senorprogrammer/wtf/jenkins"
-=======
->>>>>>> 258f1452
 	"github.com/senorprogrammer/wtf/jira"
 	"github.com/senorprogrammer/wtf/newrelic"
 	"github.com/senorprogrammer/wtf/opsgenie"
@@ -200,11 +196,11 @@
 	case "gitlab":
 		Widgets = append(Widgets, gitlab.NewWidget(app, pages))
 	case "gspreadsheets":
-		Widgets = append(Widgets, gspreadsheets.NewWidget())
+    Widgets = append(Widgets, gspreadsheets.NewWidget())
+  case "ipapi":
+		Widgets = append(Widgets, ipapi.NewWidget())
 	case "ipinfo":
 		Widgets = append(Widgets, ipinfo.NewWidget())
-  	case "ipapi":
-		Widgets = append(Widgets, ipapi.NewWidget())
 	case "jenkins":
 		Widgets = append(Widgets, jenkins.NewWidget())
 	case "jira":
@@ -251,11 +247,7 @@
 	gspreadsheets.Config = Config
 	ipapi.Config = Config
 	ipinfo.Config = Config
-<<<<<<< HEAD
-	ipapi.Config = Config
-  	jenkins.Config = Config
-=======
->>>>>>> 258f1452
+  jenkins.Config = Config
 	jira.Config = Config
 	newrelic.Config = Config
 	opsgenie.Config = Config
