package main

import (
	"fmt"
	"log"
	"os"
	"time"

	"github.com/gdamore/tcell"
	"github.com/olebedev/config"
	"github.com/radovskyb/watcher"
	"github.com/rivo/tview"
	"github.com/senorprogrammer/wtf/bamboohr"
	"github.com/senorprogrammer/wtf/clocks"
	"github.com/senorprogrammer/wtf/cmdrunner"
	"github.com/senorprogrammer/wtf/cryptoexchanges/cryptolive"
	"github.com/senorprogrammer/wtf/gcal"
	"github.com/senorprogrammer/wtf/git"
	"github.com/senorprogrammer/wtf/github"
	"github.com/senorprogrammer/wtf/help"
	"github.com/senorprogrammer/wtf/ipinfo"
	"github.com/senorprogrammer/wtf/jira"
	"github.com/senorprogrammer/wtf/newrelic"
	"github.com/senorprogrammer/wtf/opsgenie"
	"github.com/senorprogrammer/wtf/power"
	"github.com/senorprogrammer/wtf/prettyweather"
	"github.com/senorprogrammer/wtf/security"
	"github.com/senorprogrammer/wtf/status"
	"github.com/senorprogrammer/wtf/system"
	"github.com/senorprogrammer/wtf/textfile"
	"github.com/senorprogrammer/wtf/todo"
	"github.com/senorprogrammer/wtf/weather"
	"github.com/senorprogrammer/wtf/wtf"
)

/* -------------------- Functions -------------------- */

func addToGrid(grid *tview.Grid, widget wtf.Wtfable) {
	if widget.Disabled() {
		return
	}

	grid.AddItem(
		widget.TextView(),
		widget.Top(),
		widget.Left(),
		widget.Height(),
		widget.Width(),
		0,
		0,
		false,
	)
}

// Grid stores all the widgets onscreen (like an HTML table)
func buildGrid(modules []wtf.Wtfable) *tview.Grid {
	grid := tview.NewGrid()
	grid.SetColumns(wtf.ToInts(Config.UList("wtf.grid.columns"))...)
	grid.SetRows(wtf.ToInts(Config.UList("wtf.grid.rows"))...)
	grid.SetBorder(false)

	for _, module := range modules {
		addToGrid(grid, module)
		go wtf.Schedule(module)
	}

	return grid
}

func keyboardIntercept(event *tcell.EventKey) *tcell.EventKey {
	switch event.Key() {
	case tcell.KeyCtrlR:
		refreshAllWidgets()
	case tcell.KeyTab:
		FocusTracker.Next()
	case tcell.KeyBacktab:
		FocusTracker.Prev()
	case tcell.KeyEsc:
		FocusTracker.None()
	default:
		return event
	}

	return event
}

// redrawApp redraws the rendered views to screen on a defined interval (set in config.yml)
// Use this because each textView widget can have it's own update interval, and I don't want to
// manage drawing co-ordination amongst them all. If you need to have a
// widget redraw on it's own schedule, use the view's SetChangedFunc() and pass it `app`.
func redrawApp(app *tview.Application) {
	tick := time.NewTicker(time.Duration(Config.UInt("wtf.refreshInterval", 2)) * time.Second)
	quit := make(chan struct{})

	for {
		select {
		case <-tick.C:
			app.Draw()
		case <-quit:
			tick.Stop()
			return
		}
	}
}

func refreshAllWidgets() {
	for _, widget := range Widgets {
		go widget.Refresh()
	}
}

func watchForConfigChanges(app *tview.Application, configFlag string, grid *tview.Grid, pages *tview.Pages) {
	watch := watcher.New()

	// notify write events.
	watch.FilterOps(watcher.Write)

	go func() {
		for {
			select {
			case <-watch.Event:
				loadConfig(configFlag)
				makeWidgets(app, pages)
				grid = buildGrid(Widgets)
				pages.AddPage("grid", grid, true, true)
			case err := <-watch.Error:
				log.Fatalln(err)
			case <-watch.Closed:
				return
			}
		}
	}()

	// Watch config file for changes.
	if err := watch.Add(configFlag); err != nil {
		log.Fatalln(err)
	}

	// Start the watching process - it'll check for changes every 100ms.
	if err := watch.Start(time.Millisecond * 100); err != nil {
		log.Fatalln(err)
	}
}

/* -------------------- Main -------------------- */

var Config *config.Config
var FocusTracker wtf.FocusTracker
var Widgets []wtf.Wtfable

var (
	commit  = "dev"
	date    = "dev"
	version = "dev"
)

func makeWidgets(app *tview.Application, pages *tview.Pages) {
	// Always in alphabetical order
	bamboohr.Config = Config
	clocks.Config = Config
	cmdrunner.Config = Config
	wtf.Config = Config
	cryptolive.Config = Config
	gcal.Config = Config
	git.Config = Config
	github.Config = Config
	ipinfo.Config = Config
	jira.Config = Config
	newrelic.Config = Config
	opsgenie.Config = Config
	power.Config = Config
	prettyweather.Config = Config
	security.Config = Config
	status.Config = Config
	system.Config = Config
	textfile.Config = Config
	todo.Config = Config
	weather.Config = Config
<<<<<<< HEAD
	prettyweather.Config = Config
	wtf.Config = Config
	cryptolive.Config = Config
=======
>>>>>>> 218b6937

	// Always in alphabetical order
	Widgets = []wtf.Wtfable{
		bamboohr.NewWidget(),
		clocks.NewWidget(),
		cmdrunner.NewWidget(),
		cryptolive.NewWidget(),
		gcal.NewWidget(),
		git.NewWidget(app, pages),
		github.NewWidget(app, pages),
		ipinfo.NewWidget(),
		jira.NewWidget(),
		newrelic.NewWidget(),
		opsgenie.NewWidget(),
		power.NewWidget(),
		prettyweather.NewWidget(),
		security.NewWidget(),
		status.NewWidget(),
		system.NewWidget(date, version),
		textfile.NewWidget(app, pages),
		todo.NewWidget(app, pages),
		weather.NewWidget(app, pages),
<<<<<<< HEAD
		cryptolive.NewWidget(),
		prettyweather.NewWidget(),
=======
>>>>>>> 218b6937
	}

	FocusTracker = wtf.FocusTracker{
		App:     app,
		Idx:     -1,
		Widgets: Widgets,
	}
}

func loadConfig(configFlag string) {
	Config = wtf.LoadConfigFile(configFlag)
}

func main() {
	log.SetFlags(log.LstdFlags | log.Lshortfile)

	cmdFlags := wtf.NewCommandFlags()
	cmdFlags.Parse(version)

	if cmdFlags.HasModule() {
		help.DisplayModuleInfo(cmdFlags.Module)
	}

	/* -------------------- end flag parsing and handling -------------------- */

	// Responsible for creating the configuration directory and default
	// configuration file if they don't already exist
	wtf.CreateConfigDir()
	wtf.WriteConfigFile()

	loadConfig(cmdFlags.Config)
	os.Setenv("TERM", Config.UString("wtf.term", os.Getenv("TERM")))

	app := tview.NewApplication()
	pages := tview.NewPages()

	makeWidgets(app, pages)

	grid := buildGrid(Widgets)
	pages.AddPage("grid", grid, true, true)
	app.SetInputCapture(keyboardIntercept)

	grid.SetBackgroundColor(wtf.ColorFor(Config.UString("wtf.colors.background", "black")))

	// Loop in a routine to redraw the screen
	go redrawApp(app)
	go watchForConfigChanges(app, cmdFlags.Config, grid, pages)

	if err := app.SetRoot(pages, true).Run(); err != nil {
		fmt.Printf("An error occurred: %v\n", err)
		os.Exit(1)
	}
}<|MERGE_RESOLUTION|>--- conflicted
+++ resolved
@@ -176,12 +176,7 @@
 	textfile.Config = Config
 	todo.Config = Config
 	weather.Config = Config
-<<<<<<< HEAD
-	prettyweather.Config = Config
 	wtf.Config = Config
-	cryptolive.Config = Config
-=======
->>>>>>> 218b6937
 
 	// Always in alphabetical order
 	Widgets = []wtf.Wtfable{
@@ -204,11 +199,6 @@
 		textfile.NewWidget(app, pages),
 		todo.NewWidget(app, pages),
 		weather.NewWidget(app, pages),
-<<<<<<< HEAD
-		cryptolive.NewWidget(),
-		prettyweather.NewWidget(),
-=======
->>>>>>> 218b6937
 	}
 
 	FocusTracker = wtf.FocusTracker{
