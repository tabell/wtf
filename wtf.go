--- conflicted
+++ resolved
@@ -194,11 +194,8 @@
 		textfile.NewWidget(app, pages),
 		todo.NewWidget(app, pages),
 		weather.NewWidget(app, pages),
-<<<<<<< HEAD
 		cryptolive.NewWidget(),
-=======
 		prettyweather.NewWidget(),
->>>>>>> c51d6bde
 	}
 
 	FocusTracker = wtf.FocusTracker{
