package main

import (
	"fmt"
	"log"
	"os"
	"time"

	"github.com/gdamore/tcell"
	"github.com/olebedev/config"
	"github.com/radovskyb/watcher"
	"github.com/rivo/tview"
	"github.com/senorprogrammer/wtf/bamboohr"
	"github.com/senorprogrammer/wtf/bargraph"
	"github.com/senorprogrammer/wtf/cfg"
	"github.com/senorprogrammer/wtf/circleci"
	"github.com/senorprogrammer/wtf/clocks"
	"github.com/senorprogrammer/wtf/cmdrunner"
	"github.com/senorprogrammer/wtf/cryptoexchanges/bittrex"
	"github.com/senorprogrammer/wtf/cryptoexchanges/cryptolive"
	"github.com/senorprogrammer/wtf/gcal"
	"github.com/senorprogrammer/wtf/git"
	"github.com/senorprogrammer/wtf/github"
	"github.com/senorprogrammer/wtf/gspreadsheets"
	"github.com/senorprogrammer/wtf/help"
	"github.com/senorprogrammer/wtf/ipinfo"
<<<<<<< HEAD
	"github.com/senorprogrammer/wtf/jenkins"
=======
	"github.com/senorprogrammer/wtf/ipapi"
>>>>>>> 91f24130
	"github.com/senorprogrammer/wtf/jira"
	"github.com/senorprogrammer/wtf/newrelic"
	"github.com/senorprogrammer/wtf/opsgenie"
	"github.com/senorprogrammer/wtf/power"
	"github.com/senorprogrammer/wtf/prettyweather"
	"github.com/senorprogrammer/wtf/security"
	"github.com/senorprogrammer/wtf/status"
	"github.com/senorprogrammer/wtf/system"
	"github.com/senorprogrammer/wtf/textfile"
	"github.com/senorprogrammer/wtf/todo"
	"github.com/senorprogrammer/wtf/weather"
	"github.com/senorprogrammer/wtf/wtf"
)

/* -------------------- Functions -------------------- */

func addToGrid(grid *tview.Grid, widget wtf.Wtfable) {
	if widget.Disabled() {
		return
	}

	grid.AddItem(
		widget.TextView(),
		widget.Top(),
		widget.Left(),
		widget.Height(),
		widget.Width(),
		0,
		0,
		false,
	)
}

// Grid stores all the widgets onscreen (like an HTML table)
func buildGrid(modules []wtf.Wtfable) *tview.Grid {
	grid := tview.NewGrid()
	grid.SetColumns(wtf.ToInts(Config.UList("wtf.grid.columns"))...)
	grid.SetRows(wtf.ToInts(Config.UList("wtf.grid.rows"))...)
	grid.SetBorder(false)

	for _, module := range modules {
		addToGrid(grid, module)
		go wtf.Schedule(module)
	}

	return grid
}

func keyboardIntercept(event *tcell.EventKey) *tcell.EventKey {
	switch event.Key() {
	case tcell.KeyCtrlR:
		refreshAllWidgets()
	case tcell.KeyTab:
		FocusTracker.Next()
	case tcell.KeyBacktab:
		FocusTracker.Prev()
	case tcell.KeyEsc:
		FocusTracker.None()
	default:
		return event
	}

	return event
}

// redrawApp redraws the rendered views to screen on a defined interval (set in config.yml)
// Use this because each textView widget can have it's own update interval, and I don't want to
// manage drawing co-ordination amongst them all. If you need to have a
// widget redraw on it's own schedule, use the view's SetChangedFunc() and pass it `app`.
func redrawApp(app *tview.Application) {
	tick := time.NewTicker(time.Duration(Config.UInt("wtf.refreshInterval", 2)) * time.Second)
	quit := make(chan struct{})

	for {
		select {
		case <-tick.C:
			app.Draw()
		case <-quit:
			tick.Stop()
			return
		}
	}
}

func refreshAllWidgets() {
	for _, widget := range Widgets {
		go widget.Refresh()
	}
}

func watchForConfigChanges(app *tview.Application, configFlag string, grid *tview.Grid, pages *tview.Pages) {
	watch := watcher.New()

	// notify write events.
	watch.FilterOps(watcher.Write)

	go func() {
		for {
			select {
			case <-watch.Event:
				loadConfig(configFlag)
				// Disable all widgets to stop scheduler goroutines and rmeove widgets from memory.
				disableAllWidgets()
				makeWidgets(app, pages)
				grid = buildGrid(Widgets)
				pages.AddPage("grid", grid, true, true)
			case err := <-watch.Error:
				log.Fatalln(err)
			case <-watch.Closed:
				return
			}
		}
	}()

	// Watch config file for changes.
	if err := watch.Add(configFlag); err != nil {
		log.Fatalln(err)
	}

	// Start the watching process - it'll check for changes every 100ms.
	if err := watch.Start(time.Millisecond * 100); err != nil {
		log.Fatalln(err)
	}
}

/* -------------------- Main -------------------- */

var Config *config.Config
var FocusTracker wtf.FocusTracker
var Widgets []wtf.Wtfable

var (
	commit  = "dev"
	date    = "dev"
	version = "dev"
)

func disableAllWidgets() {
	for _, widget := range Widgets {
		widget.Disable()
	}
}

func addWidget(app *tview.Application, pages *tview.Pages, widgetName string) {
	// Always in alphabetical order
	switch widgetName {
	case "bamboohr":
		Widgets = append(Widgets, bamboohr.NewWidget())
	case "bargraph":
		Widgets = append(Widgets, bargraph.NewWidget())
	case "bittrex":
		Widgets = append(Widgets, bittrex.NewWidget())
	case "circleci":
		Widgets = append(Widgets, circleci.NewWidget())
	case "clocks":
		Widgets = append(Widgets, clocks.NewWidget())
	case "cmdrunner":
		Widgets = append(Widgets, cmdrunner.NewWidget())
	case "cryptolive":
		Widgets = append(Widgets, cryptolive.NewWidget())
	case "gcal":
		Widgets = append(Widgets, gcal.NewWidget())
	case "git":
		Widgets = append(Widgets, git.NewWidget(app, pages))
	case "github":
		Widgets = append(Widgets, github.NewWidget(app, pages))
	case "gspreadsheets":
		Widgets = append(Widgets, gspreadsheets.NewWidget())
	case "ipinfo":
		Widgets = append(Widgets, ipinfo.NewWidget())
<<<<<<< HEAD
	case "jenkins":
		Widgets = append(Widgets, jenkins.NewWidget())
=======
	case "ipapi":
		Widgets = append(Widgets, ipapi.NewWidget())
>>>>>>> 91f24130
	case "jira":
		Widgets = append(Widgets, jira.NewWidget())
	case "newrelic":
		Widgets = append(Widgets, newrelic.NewWidget())
	case "opsgenie":
		Widgets = append(Widgets, opsgenie.NewWidget())
	case "power":
		Widgets = append(Widgets, power.NewWidget())
	case "prettyweather":
		Widgets = append(Widgets, prettyweather.NewWidget())
	case "security":
		Widgets = append(Widgets, security.NewWidget())
	case "status":
		Widgets = append(Widgets, status.NewWidget())
	case "system":
		Widgets = append(Widgets, system.NewWidget(date, version))
	case "textfile":
		Widgets = append(Widgets, textfile.NewWidget(app, pages))
	case "todo":
		Widgets = append(Widgets, todo.NewWidget(app, pages))
	case "weather":
		Widgets = append(Widgets, weather.NewWidget(app, pages))
	default:
	}
}

func makeWidgets(app *tview.Application, pages *tview.Pages) {
	Widgets = []wtf.Wtfable{}

	// Always in alphabetical order
	bamboohr.Config = Config
	bargraph.Config = Config
	bittrex.Config = Config
	circleci.Config = Config
	clocks.Config = Config
	cmdrunner.Config = Config
	cryptolive.Config = Config
	gcal.Config = Config
	git.Config = Config
	github.Config = Config
	gspreadsheets.Config = Config
	ipinfo.Config = Config
<<<<<<< HEAD
	jenkins.Config = Config
=======
	ipapi.Config = Config
>>>>>>> 91f24130
	jira.Config = Config
	newrelic.Config = Config
	opsgenie.Config = Config
	power.Config = Config
	prettyweather.Config = Config
	security.Config = Config
	status.Config = Config
	system.Config = Config
	textfile.Config = Config
	todo.Config = Config
	weather.Config = Config
	wtf.Config = Config

	mods, _ := Config.Map("wtf.mods")
	for mod := range mods {
		if enabled, _ := Config.Bool("wtf.mods." + mod + ".enabled"); enabled {
			addWidget(app, pages, mod)
		}

	}

	FocusTracker = wtf.FocusTracker{
		App:     app,
		Idx:     -1,
		Widgets: Widgets,
	}
}

func loadConfig(configFlag string) {
	Config = cfg.LoadConfigFile(configFlag)
}

func main() {
	log.SetFlags(log.LstdFlags | log.Lshortfile)

	cmdFlags := wtf.NewCommandFlags()
	cmdFlags.Parse(version)

	if cmdFlags.HasModule() {
		help.DisplayModuleInfo(cmdFlags.Module)
	}

	/* -------------------- end flag parsing and handling -------------------- */

	// Responsible for creating the configuration directory and default
	// configuration file if they don't already exist
	cfg.CreateConfigDir()
	cfg.WriteConfigFile()

	loadConfig(cmdFlags.Config)
	os.Setenv("TERM", Config.UString("wtf.term", os.Getenv("TERM")))

	app := tview.NewApplication()
	pages := tview.NewPages()

	makeWidgets(app, pages)

	grid := buildGrid(Widgets)
	pages.AddPage("grid", grid, true, true)
	app.SetInputCapture(keyboardIntercept)

	grid.SetBackgroundColor(wtf.ColorFor(Config.UString("wtf.colors.background", "black")))

	// Loop in a routine to redraw the screen
	go redrawApp(app)
	go watchForConfigChanges(app, cmdFlags.Config, grid, pages)

	if err := app.SetRoot(pages, true).Run(); err != nil {
		fmt.Printf("An error occurred: %v\n", err)
		os.Exit(1)
	}

	wtf.Log("running!")
}<|MERGE_RESOLUTION|>--- conflicted
+++ resolved
@@ -24,11 +24,8 @@
 	"github.com/senorprogrammer/wtf/gspreadsheets"
 	"github.com/senorprogrammer/wtf/help"
 	"github.com/senorprogrammer/wtf/ipinfo"
-<<<<<<< HEAD
-	"github.com/senorprogrammer/wtf/jenkins"
-=======
 	"github.com/senorprogrammer/wtf/ipapi"
->>>>>>> 91f24130
+  "github.com/senorprogrammer/wtf/jenkins"
 	"github.com/senorprogrammer/wtf/jira"
 	"github.com/senorprogrammer/wtf/newrelic"
 	"github.com/senorprogrammer/wtf/opsgenie"
@@ -199,13 +196,10 @@
 		Widgets = append(Widgets, gspreadsheets.NewWidget())
 	case "ipinfo":
 		Widgets = append(Widgets, ipinfo.NewWidget())
-<<<<<<< HEAD
+  case "ipapi":
+		Widgets = append(Widgets, ipapi.NewWidget())
 	case "jenkins":
 		Widgets = append(Widgets, jenkins.NewWidget())
-=======
-	case "ipapi":
-		Widgets = append(Widgets, ipapi.NewWidget())
->>>>>>> 91f24130
 	case "jira":
 		Widgets = append(Widgets, jira.NewWidget())
 	case "newrelic":
@@ -248,11 +242,8 @@
 	github.Config = Config
 	gspreadsheets.Config = Config
 	ipinfo.Config = Config
-<<<<<<< HEAD
-	jenkins.Config = Config
-=======
 	ipapi.Config = Config
->>>>>>> 91f24130
+  jenkins.Config = Config
 	jira.Config = Config
 	newrelic.Config = Config
 	opsgenie.Config = Config
