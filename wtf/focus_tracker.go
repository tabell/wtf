--- conflicted
+++ resolved
@@ -37,20 +37,17 @@
 	}
 }
 
-<<<<<<< HEAD
-func (tracker *FocusTracker) FocusOn(char string) {
-	if tracker.focusState() == NonWidget {
-		return
-	}
-=======
 func (tracker *FocusTracker) FocusOn(char string) bool {
 	if !tracker.withShortcuts() {
 		return false
 	}
 
+	if tracker.focusState() == AppBoard {
+		return false
+	}
+
 	hasFocusable := false
 
->>>>>>> ac08d7a6
 	for idx, focusable := range tracker.focusables() {
 		if focusable.FocusChar() == char {
 			tracker.blur(tracker.Idx)
