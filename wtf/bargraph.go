package wtf

import (
	"bytes"
	"fmt"
	"strings"
	"time"

	"github.com/rivo/tview"
)

//BarGraph lets make graphs
type BarGraph struct {
	enabled     bool
	focusable   bool
	starChar    string
	maxStars    int
	Name        string
	RefreshedAt time.Time
	RefreshInt  int
	View        *tview.TextView

	Position

	Data [][2]int64
}

// NewBarGraph initialize your fancy new graph
func NewBarGraph(name string, configKey string, focusable bool) BarGraph {
	widget := BarGraph{
		enabled:    Config.UBool(fmt.Sprintf("wtf.mods.%s.enabled", configKey), false),
		focusable:  focusable,
		starChar:   Config.UString(fmt.Sprintf("wtf.mods.%s.graphIcon", configKey), name),
		maxStars:   Config.UInt(fmt.Sprintf("wtf.mods.%s.graphStars", configKey), 20),
		Name:       Config.UString(fmt.Sprintf("wtf.mods.%s.title", configKey), name),
		RefreshInt: Config.UInt(fmt.Sprintf("wtf.mods.%s.refreshInterval", configKey)),
	}

	widget.Position = NewPosition(
		Config.UInt(fmt.Sprintf("wtf.mods.%s.position.top", configKey)),
		Config.UInt(fmt.Sprintf("wtf.mods.%s.position.left", configKey)),
		Config.UInt(fmt.Sprintf("wtf.mods.%s.position.width", configKey)),
		Config.UInt(fmt.Sprintf("wtf.mods.%s.position.height", configKey)),
	)

	widget.addView()

	return widget
}

func (widget *BarGraph) BorderColor() string {
	if widget.Focusable() {
		return Config.UString("wtf.colors.border.focusable", "red")
	}

	return Config.UString("wtf.colors.border.normal", "gray")
}

func (widget *BarGraph) Disable() {
	widget.enabled = false
}

func (widget *BarGraph) Disabled() bool {
	return !widget.Enabled()
}

func (widget *BarGraph) Enabled() bool {
	return widget.enabled
}

func (widget *BarGraph) Focusable() bool {
	return widget.enabled && widget.focusable
}

func (widget *BarGraph) RefreshInterval() int {
	return widget.RefreshInt
}

func (widget *BarGraph) TextView() *tview.TextView {
	return widget.View
}

/* -------------------- Unexported Functions -------------------- */

func (widget *BarGraph) UpdateRefreshedAt() {
	widget.RefreshedAt = time.Now()
}

func (widget *BarGraph) addView() {
	view := tview.NewTextView()

	view.SetBackgroundColor(ColorFor(Config.UString("wtf.colors.background", "black")))
	view.SetBorder(true)
	view.SetBorderColor(ColorFor(widget.BorderColor()))
	view.SetDynamicColors(true)
	view.SetTitle(widget.Name)
	view.SetWrap(false)

	widget.View = view
}

// BuildBars will build a string of * to represent your data of [time][value]
// time should be passed as a int64
func (widget *BarGraph) BuildBars(data [][2]int64) {
<<<<<<< HEAD

	widget.View.SetText(BuildStars(data, widget.maxStars, widget.starChar))
=======
>>>>>>> b7d99fe7

}

//BuildStars build the string to display
func BuildStars(data [][2]int64, maxStars int, starChar string) string {
	var buffer bytes.Buffer

	//counter to inintialize min value
	var count int

	//store the max value from the array
	var maxValue int

	//store the min value from the array
	var minValue int

	//just getting min and max values
	for i := range data {

		var val = int(data[i][0])

		//initialize the min value
		if count == 0 {
			minValue = val
		}
		count++

		//update max value
		if val > maxValue {
			maxValue = val
		}

		//update minValue
		if val < minValue {
			minValue = val
		}

	}

	// each number = how many stars?
	var starRatio = float64(widget.maxStars) / float64((maxValue - minValue))

	//build the stars
	for i := range data {
		var val = int(data[i][0])

		//how many stars for this one?
		var starCount = int(float64((val - minValue)) * starRatio)

		if starCount == 0 {
			starCount = 1
		}
		//build the actual string
		var stars = strings.Repeat(widget.starChar, starCount)

		//parse the time
		var t = time.Unix(int64(data[i][1]/1000), 0)

		//write the line
		buffer.WriteString(fmt.Sprintf("%s -\t [red]%s[white] - (%d)\n", t.Format("Jan 02, 2006"), stars, val))
	}

	return buffer.String()
}

/* -------------------- Exported Functions -------------------- */<|MERGE_RESOLUTION|>--- conflicted
+++ resolved
@@ -102,11 +102,8 @@
 // BuildBars will build a string of * to represent your data of [time][value]
 // time should be passed as a int64
 func (widget *BarGraph) BuildBars(data [][2]int64) {
-<<<<<<< HEAD
 
 	widget.View.SetText(BuildStars(data, widget.maxStars, widget.starChar))
-=======
->>>>>>> b7d99fe7
 
 }
 
